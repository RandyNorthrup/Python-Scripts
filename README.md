--- conflicted
+++ resolved
@@ -61,10 +61,8 @@
 ## Script 13 - compound interest calculator 
 calculate compound interest 
 
-<<<<<<< HEAD
 ## Script 14 - AutoCert
 A Python script to auto generate e-certificates in bulk.
-=======
-## Script 14 - Mouse mover
+
+## Script 15 - Mouse mover
 Moves your mouse every 15 seconds
->>>>>>> d21dafe3
