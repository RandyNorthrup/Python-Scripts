This repository consists of a list of python scripts to automate few tasks.

You can contribute by adding more python scripts which can be used to automate things. Please refer the Contributions.MD. Some scripts already done are listed below.
Incase you have anything to be followed while executing the python script mention it as well


# Python Scripts

## Script 1 - Turtle Graphics

Code using turtle graphics
TurtleGraphics.py

## Script 2 - Popup Window

Displaying a popup window
DisplayPopupWindow.py

## Script 3 - Take a break

Python code to take a break while working long hours
TakeABreak.py

## Script 4 - Chessboard

Create a chesboard using matplotlib
ChessBoard.py

## Script 5 - Font Art

Display a font art using python
FontArt.py

## Script 6 - Video Downloader

VideoDownloader.py

## Script 7 - Fake Profiles

Get many fake profiles using python
FakeProfile.py

## Script 8 - Digital Clock

DigitalClock.py

## Script 9 - Password Generator

Generate a random password
GeneratePassword.py

## Script 10 - Simple TCP Chat Server
server.py - Creates a local server on your LAN for receiving and sending messages!

<<<<<<< HEAD
## Script 13 - compound interest calculator 
calculate compound interest 
=======
## Script 11 - Wallpaper Changer
Automatically change home wallpaper adding a random quote and stock tickers on it

## Script 12 - Star Pattern
Create a star pattern pyramid
>>>>>>> bbb70ed1
<|MERGE_RESOLUTION|>--- conflicted
+++ resolved
@@ -52,13 +52,11 @@
 ## Script 10 - Simple TCP Chat Server
 server.py - Creates a local server on your LAN for receiving and sending messages!
 
-<<<<<<< HEAD
-## Script 13 - compound interest calculator 
-calculate compound interest 
-=======
 ## Script 11 - Wallpaper Changer
 Automatically change home wallpaper adding a random quote and stock tickers on it
 
 ## Script 12 - Star Pattern
 Create a star pattern pyramid
->>>>>>> bbb70ed1
+
+## Script 13 - compound interest calculator 
+calculate compound interest 