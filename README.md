This repository consists of a list of python scripts to automate few tasks.

You can contribute by adding more python scripts which can be used to automate things. Please refer the Contributions.MD. Some scripts already done are listed below.
Incase you have anything to be followed while executing the python script mention it as well


# Python Scripts

## Script 1 - Turtle Graphics

Code using turtle graphics
TurtleGraphics.py

## Script 2 - Popup Window

Displaying a popup window
DisplayPopupWindow.py

## Script 3 - Take a break

Python code to take a break while working long hours
TakeABreak.py

## Script 4 - Chessboard

Create a chesboard using matplotlib
ChessBoard.py

## Script 5 - Font Art

Display a font art using python
FontArt.py

## Script 6 - Video Downloader

VideoDownloader.py

## Script 7 - Fake Profiles

Get many fake profiles using python
FakeProfile.py

## Script 8 - Digital Clock

DigitalClock.py

## Script 9 - Password Generator

Generate a random password
GeneratePassword.py

## Script 10 - Simple TCP Chat Server
server.py - Creates a local server on your LAN for receiving and sending messages!

## Script 11 - Wallpaper Changer
Automatically change home wallpaper adding a random quote and stock tickers on it

## Script 12 - Star Pattern
Create a star pattern pyramid

## Script 13 - Compound Interest Calculator 
calculate compound interest calculateCompoundInterest.py

## Script 14 - Image Capture
Capture image from your webcam and save it on your local device.

## Script 15 - JSON to YAML converter
Converts JSON file to YAML files. A sample JSON is included for testing.

## Script 16 - AutoCert
A Python script to auto generate e-certificates in bulk.

## Script 17 - Mouse mover
Moves your mouse every 15 seconds

<<<<<<< HEAD
## Script 18 - OTP Verification

An OTP Verification Checker
OTPVerification.py
=======
## Script 18 - Blackjack
BlackjackGame.py - Plus, let's get 21

## Script 19 - Website Cloner
Clone any website and open the site in your local IP
>>>>>>> 3cb09335
<|MERGE_RESOLUTION|>--- conflicted
+++ resolved
@@ -73,15 +73,12 @@
 ## Script 17 - Mouse mover
 Moves your mouse every 15 seconds
 
-<<<<<<< HEAD
-## Script 18 - OTP Verification
-
-An OTP Verification Checker
-OTPVerification.py
-=======
 ## Script 18 - Blackjack
 BlackjackGame.py - Plus, let's get 21
 
 ## Script 19 - Website Cloner
 Clone any website and open the site in your local IP
->>>>>>> 3cb09335
+
+## Script 20 - OTP Verification
+An OTP Verification Checker
+OTPVerification.py