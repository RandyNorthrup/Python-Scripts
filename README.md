This repository consists of a list of python scripts to automate a few tasks.

You can contribute by adding more python scripts which can be used to automate things. Some of already added ones are listed below.
Incase there is something that needs to be followed while executing the python script mention it as well.


# Python Scripts

| Script                       | Link                                                                                       | Description                                                                       |
| ---------------------------- | ------------------------------------------------------------------------------------------ | --------------------------------------------------------------------------------- |
| Automated Emails             | https://github.com/rohannsrivastav/Automating-Emails-on-a-.csv-file                        | Send out personalized emails by reading a csv file.                               |
| AutoCert                     | https://github.com/DhanushNehru/Python-Scripts/tree/master/AutoCert                        | A Python script to auto generate e-certificates in bulk.                          |
| Blackjack                    | https://github.com/DhanushNehru/Python-Scripts/tree/master/Blackjack                       | BlackjackGame.py - Plus, let's get 21.                                            |
| Chessboard                   | https://github.com/DhanushNehru/Python-Scripts/tree/master/Chess%20Board                   | Create a chesboard using matplotlib ChessBoard.py                                 |
| Compound Interest Calculator | https://github.com/DhanushNehru/Python-Scripts/tree/master/Calculate%20Compound%20Interest | Calculates compound interest.                                                      |
| Digital Clock                | https://github.com/DhanushNehru/Python-Scripts/tree/master/Digital%20Clock                 | Script to preview a digital clock on the terminal                                                                              |
| Fake Profiles                | https://github.com/DhanushNehru/Python-Scripts/tree/master/Fake%20Profile                  | Get many fake profiles using python FakeProfile.py.                               |
| File Encryption Decryption   | https://github.com/DhanushNehru/Python-Scripts/tree/master/File%20Encryption%20Decryption  | Encrypts and Decrypts files using AES Algorithms for Security purposes.           |
| Font Art                     | https://github.com/DhanushNehru/Python-Scripts/tree/master/Font%20Art                      | Display a font art using python FontArt.py.                                       |
| Get Hexcodes From Websites   | https://github.com/BhagatHarsh/Python-Scripts/tree/master/Get%20Hexcodes%20From%20Websites | Generates a python list containing Hexcodes from website.                         |
| Image Capture                | https://github.com/DhanushNehru/Python-Scripts/tree/master/Image%20Capture                 | Captures image from your webcam and saves it on your local device.                  |
| JSON to YAML converter       | https://github.com/DhanushNehru/Python-Scripts/tree/master/json_2_yaml                     | Converts JSON file to YAML files. A sample JSON is included for testing.          |
| Jokes generator              | https://github.com/DhanushNehru/Python-Scripts/tree/master/Jokes-generator                 | A script to generates jokes.                                                      |
| Keylogger                    | https://github.com/DhanushNehru/Python-Scripts/tree/master/Keylogger.     | Keylogger that can track your keystrokes, clipboard text, take screenshots at regular intervals, and records audio.              
| Mouse mover                  | https://github.com/DhanushNehru/Python-Scripts/tree/master/MouseMover                      | Moves your mouse every 15 seconds                                                 |
| OTP Verification             | https://github.com/DhanushNehru/Python-Scripts/tree/master/OTP%20%20Verify                 | An OTP Verification Checker OTPVerification.py                                    |
| Password Generator           | https://github.com/DhanushNehru/Python-Scripts/tree/master/Password%20Generator            | Generates a random password                                                        |
| Popup Window                 | https://github.com/DhanushNehru/Python-Scripts/tree/master/Display%20Popup%20Window        | Displaying a popup window DisplayPopupWindow.py                                   |
| ROCK-PAPER-SCISSOR           | https://github.com/DhanushNehru/Python-Scripts/tree/master/ROCK-PAPER-SCISSOR              | A python game Rock Paper Scissor.                                                 |
| Simple TCP Chat Server       | https://github.com/DhanushNehru/Python-Scripts/tree/master/TCP%20Chat%20Server             | Creates a local server on your LAN for receiving and sending messages!            |
<<<<<<< HEAD
| Star Pattern                 | https://github.com/DhanushNehru/Python-Scripts/tree/master/Star%20Pattern                  | Creates a star pattern pyramid                                                     |    
| Take a break                 | https://github.com/DhanushNehru/Python-Scripts/tree/master/Take%20A%20Break                | Python code to take a break while working long hours TakeABreak.py                | 
=======
| Star Pattern                 | https://github.com/DhanushNehru/Python-Scripts/tree/master/Star%20Pattern                  | Create a star pattern pyramid                                                     |    
| Take a break                 | https://github.com/DhanushNehru/Python-Scripts/tree/master/Take%20A%20Break                | Python code to take a break while working long hours TakeABreak.py          
| Turtle Art & Patterns                | [Turtle Art](https://github.com/DhanushNehru/Python-Scripts/tree/master/Turtle_Art)                | Some few scripts to view turtle art also has prompt based ones               | 
>>>>>>> 91a7dbf9
| Turtle Graphics              | https://github.com/DhanushNehru/Python-Scripts/tree/master/Turtle%20Graphics               | Code using turtle graphics                                                        |                                                                       
| Video Downloader             | https://github.com/DhanushNehru/Python-Scripts/tree/master/Video%20Downloader              | Download Videos from youtube to your local system                                                                                  |                                                                                                               
| Wallpaper Changer            | https://github.com/DhanushNehru/Python-Scripts/tree/master/Wallpaper%20Changer             | Automatically changes home wallpaper adding a random quote and stock tickers on it |                                                                                               
| Website Cloner               | https://github.com/DhanushNehru/Python-Scripts/tree/master/Website%20Cloner                | Clones any website and opens the site in your local IP                              |
| Youtube Downloader           | https://github.com/DhanushNehru/Python-Scripts/tree/master/Youtube%20Downloader            | Download any video from [youtube](https://youtube.com) in video or audio format!
| Video Watermarker           | https://github.com/CrazyYoungBroo/Python-Scripts/blob/patch-1/VideoWatermarker.py            | Adds watermark to any video of your choice with ease!


### Project Contributors
<a href="https://github.com/DhanushNehru/Python-Scripts/graphs/contributors">
<img src="https://contrib.rocks/image?repo=DhanushNehru/Python-Scripts" />
</a><|MERGE_RESOLUTION|>--- conflicted
+++ resolved
@@ -28,14 +28,9 @@
 | Popup Window                 | https://github.com/DhanushNehru/Python-Scripts/tree/master/Display%20Popup%20Window        | Displaying a popup window DisplayPopupWindow.py                                   |
 | ROCK-PAPER-SCISSOR           | https://github.com/DhanushNehru/Python-Scripts/tree/master/ROCK-PAPER-SCISSOR              | A python game Rock Paper Scissor.                                                 |
 | Simple TCP Chat Server       | https://github.com/DhanushNehru/Python-Scripts/tree/master/TCP%20Chat%20Server             | Creates a local server on your LAN for receiving and sending messages!            |
-<<<<<<< HEAD
 | Star Pattern                 | https://github.com/DhanushNehru/Python-Scripts/tree/master/Star%20Pattern                  | Creates a star pattern pyramid                                                     |    
-| Take a break                 | https://github.com/DhanushNehru/Python-Scripts/tree/master/Take%20A%20Break                | Python code to take a break while working long hours TakeABreak.py                | 
-=======
-| Star Pattern                 | https://github.com/DhanushNehru/Python-Scripts/tree/master/Star%20Pattern                  | Create a star pattern pyramid                                                     |    
 | Take a break                 | https://github.com/DhanushNehru/Python-Scripts/tree/master/Take%20A%20Break                | Python code to take a break while working long hours TakeABreak.py          
-| Turtle Art & Patterns                | [Turtle Art](https://github.com/DhanushNehru/Python-Scripts/tree/master/Turtle_Art)                | Some few scripts to view turtle art also has prompt based ones               | 
->>>>>>> 91a7dbf9
+| Turtle Art & Patterns                | [Turtle Art](https://github.com/DhanushNehru/Python-Scripts/tree/master/Turtle_Art)                | Scripts to view turtle art also has prompt based ones               | 
 | Turtle Graphics              | https://github.com/DhanushNehru/Python-Scripts/tree/master/Turtle%20Graphics               | Code using turtle graphics                                                        |                                                                       
 | Video Downloader             | https://github.com/DhanushNehru/Python-Scripts/tree/master/Video%20Downloader              | Download Videos from youtube to your local system                                                                                  |                                                                                                               
 | Wallpaper Changer            | https://github.com/DhanushNehru/Python-Scripts/tree/master/Wallpaper%20Changer             | Automatically changes home wallpaper adding a random quote and stock tickers on it |                                                                                               
